--- conflicted
+++ resolved
@@ -368,7 +368,6 @@
   console.log('Send reply result:', replyResult);
 });
 
-<<<<<<< HEAD
 test('scraper can get a tweet with getTweetV2', async () => {
   const scraper = await getScraper({ authMethod: 'api' });
   if (shouldSkipV2Tests) {
@@ -444,7 +443,7 @@
     pollData?.poll.options.map((option) => option.label),
   );
 });
-=======
+
 test('sendTweetWithMedia successfully sends a tweet with media', async () => {
   const scraper = await getScraper();
   const draftText = 'Test tweet with media ' + Date.now().toString();
@@ -459,5 +458,4 @@
 
   console.log('Send tweet with media result:', result);
   expect(result.ok).toBeTruthy();
-}, 30000);
->>>>>>> f9b6dc3c
+}, 30000);